__copyright__ = """
Copyright (C) 2020-1 University of Illinois Board of Trustees
"""

__license__ = """
Permission is hereby granted, free of charge, to any person obtaining a copy
of this software and associated documentation files (the "Software"), to deal
in the Software without restriction, including without limitation the rights
to use, copy, modify, merge, publish, distribute, sublicense, and/or sell
copies of the Software, and to permit persons to whom the Software is
furnished to do so, subject to the following conditions:

The above copyright notice and this permission notice shall be included in
all copies or substantial portions of the Software.

THE SOFTWARE IS PROVIDED "AS IS", WITHOUT WARRANTY OF ANY KIND, EXPRESS OR
IMPLIED, INCLUDING BUT NOT LIMITED TO THE WARRANTIES OF MERCHANTABILITY,
FITNESS FOR A PARTICULAR PURPOSE AND NONINFRINGEMENT. IN NO EVENT SHALL THE
AUTHORS OR COPYRIGHT HOLDERS BE LIABLE FOR ANY CLAIM, DAMAGES OR OTHER
LIABILITY, WHETHER IN AN ACTION OF CONTRACT, TORT OR OTHERWISE, ARISING FROM,
OUT OF OR IN CONNECTION WITH THE SOFTWARE OR THE USE OR OTHER DEALINGS IN
THE SOFTWARE.
"""


import numpy as np
from arraycontext.container import is_array_container, serialize_container
from arraycontext.container.traversal import (
        rec_map_array_container, multimapped_over_array_containers)


# {{{ BaseFakeNumpyNamespace

class BaseFakeNumpyNamespace:
    def __init__(self, array_context):
        self._array_context = array_context
        self.linalg = self._get_fake_numpy_linalg_namespace()

    def _get_fake_numpy_linalg_namespace(self):
        return BaseFakeNumpyLinalgNamespace(self.array_context)

    _numpy_math_functions = frozenset({
        # https://numpy.org/doc/stable/reference/routines.math.html

        # FIXME: Heads up: not all of these are supported yet.
        # But I felt it was important to only dispatch actually existing
        # numpy functions to loopy.

        # Trigonometric functions
        "sin", "cos", "tan", "arcsin", "arccos", "arctan", "hypot", "arctan2",
        "degrees", "radians", "unwrap", "deg2rad", "rad2deg",

        # Hyperbolic functions
        "sinh", "cosh", "tanh", "arcsinh", "arccosh", "arctanh",

        # Rounding
        "around", "round_", "rint", "fix", "floor", "ceil", "trunc",

        # Sums, products, differences

        # FIXME: Many of These are reductions or scans.
        # "prod", "sum", "nanprod", "nansum", "cumprod", "cumsum", "nancumprod",
        # "nancumsum", "diff", "ediff1d", "gradient", "cross", "trapz",

        # Exponents and logarithms
        "exp", "expm1", "exp2", "log", "log10", "log2", "log1p", "logaddexp",
        "logaddexp2",

        # Other special functions
        "i0", "sinc",

        # Floating point routines
        "signbit", "copysign", "frexp", "ldexp", "nextafter", "spacing",
        # Rational routines
        "lcm", "gcd",

        # Arithmetic operations
        "add", "reciprocal", "positive", "negative", "multiply", "divide", "power",
        "subtract", "true_divide", "floor_divide", "float_power", "fmod", "mod",
        "modf", "remainder", "divmod",

        # Handling complex numbers
        "angle", "real", "imag",
        # Implemented below:
        # "conj", "conjugate",

        # Miscellaneous
        "convolve", "clip", "sqrt", "cbrt", "square", "absolute", "abs", "fabs",
        "sign", "heaviside", "maximum", "fmax", "nan_to_num",

        # FIXME:
        # "interp",

        })

    _numpy_to_c_arc_functions = {
            "arcsin": "asin",
            "arccos": "acos",
            "arctan": "atan",
            "arctan2": "atan2",

            "arcsinh": "asinh",
            "arccosh": "acosh",
            "arctanh": "atanh",
            }

    _c_to_numpy_arc_functions = {c_name: numpy_name
            for numpy_name, c_name in _numpy_to_c_arc_functions.items()}

    def __getattr__(self, name):
        def loopy_implemented_elwise_func(*args):
            actx = self._array_context
            # FIXME: Maybe involve loopy type inference?
            result = actx.empty(args[0].shape, args[0].dtype)
            prg = actx._get_scalar_func_loopy_program(
                    c_name, nargs=len(args), naxes=len(args[0].shape))
            actx.call_loopy(prg, out=result,
                    **{"inp%d" % i: arg for i, arg in enumerate(args)})
            return result

        if name in self._c_to_numpy_arc_functions:
            from warnings import warn
            warn(f"'{name}' in ArrayContext.np is deprecated. "
                    "Use '{c_to_numpy_arc_functions[name]}' as in numpy. "
                    "The old name will stop working in 2021.",
                    DeprecationWarning, stacklevel=3)

        # normalize to C names anyway
        c_name = self._numpy_to_c_arc_functions.get(name, name)

        # limit which functions we try to hand off to loopy
        if name in self._numpy_math_functions:
            return multimapped_over_array_containers(loopy_implemented_elwise_func)
        else:
            raise AttributeError(name)

    def _new_like(self, ary, alloc_like):
        from numbers import Number

        if isinstance(ary, np.ndarray) and ary.dtype.char == "O":
            # NOTE: we don't want to match numpy semantics on object arrays,
            # e.g. `np.zeros_like(x)` returns `array([0, 0, ...], dtype=object)`
            # FIXME: what about object arrays nested in an ArrayContainer?
            raise NotImplementedError("operation not implemented for object arrays")
        elif is_array_container(ary):
            return rec_map_array_container(alloc_like, ary)
        elif isinstance(ary, Number):
            # NOTE: `np.zeros_like(x)` returns `array(x, shape=())`, which
            # is best implemented by concrete array contexts, if at all
            raise NotImplementedError("operation not implemented for scalars")
        else:
            return alloc_like(ary)

    def empty_like(self, ary):
        return self._new_like(ary, self._array_context.empty_like)

    def zeros_like(self, ary):
        return self._new_like(ary, self._array_context.zeros_like)

    def conjugate(self, x):
        # NOTE: conjugate distributes over object arrays, but it looks for a
        # `conjugate` ufunc, while some implementations only have the shorter
        # `conj` (e.g. cl.array.Array), so this should work for everybody.
        return rec_map_array_container(lambda obj: obj.conj(), x)

    conj = conjugate

# }}}


# {{{ BaseFakeNumpyLinalgNamespace

def _scalar_list_norm(ary, ord):
    if ord is None:
        ord = 2

    from numbers import Number
    if ord == np.inf:
        return max(ary)
    elif ord == -np.inf:
        return min(ary)
    elif isinstance(ord, Number) and ord > 0:
        return sum(iary**ord for iary in ary)**(1/ord)
    else:
        raise NotImplementedError(f"unsupported value of 'ord': {ord}")


class BaseFakeNumpyLinalgNamespace:
    def __init__(self, array_context):
        self._array_context = array_context

    def norm(self, ary, ord=None):
        from numbers import Number

        if isinstance(ary, Number):
            return abs(ary)

<<<<<<< HEAD
=======
        actx = self._array_context

>>>>>>> c745d2e6
        try:
            from meshmode.dof_array import DOFArray, flat_norm
        except ImportError:
            pass
        else:
            if isinstance(ary, DOFArray):
                from warnings import warn
                warn("Taking an actx.np.linalg.norm of a DOFArray is deprecated. "
                        "(DOFArrays use 2D arrays internally, and "
                        "actx.np.linalg.norm should compute matrix norms of those.) "
                        "This will stop working in 2022. "
                        "Use meshmode.dof_array.flat_norm instead.",
                        DeprecationWarning, stacklevel=2)
<<<<<<< HEAD
                return flat_norm(ary, ord=ord)

        if is_array_container(ary):
            import numpy.linalg as la
            return la.norm(
                    [self.norm(subary, ord=ord)
                        for _, subary in serialize_container(ary)],
                    ord=ord)

        if ord is None:
            return self.norm(self._array_context.np.ravel(ary, order="A"), 2)

        assert ord is not None
=======

                return flat_norm(ary, ord=ord)

        if is_array_container(ary):
            return _scalar_list_norm([
                self.norm(subary, ord=ord)
                for _, subary in serialize_container(ary)
                ], ord=ord)

        if ord is None:
            return self.norm(actx.np.ravel(ary, order="A"), 2)
>>>>>>> c745d2e6

        if len(ary.shape) != 1:
            raise NotImplementedError("only vector norms are implemented")

        if ary.size == 0:
            return 0

        if ord == np.inf:
            return self._array_context.np.max(abs(ary))
<<<<<<< HEAD
=======
        elif ord == -np.inf:
            return self._array_context.np.min(abs(ary))
>>>>>>> c745d2e6
        elif isinstance(ord, Number) and ord > 0:
            return self._array_context.np.sum(abs(ary)**ord)**(1/ord)
        else:
            raise NotImplementedError(f"unsupported value of 'ord': {ord}")
<<<<<<< HEAD

=======
>>>>>>> c745d2e6
# }}}


# vim: foldmethod=marker<|MERGE_RESOLUTION|>--- conflicted
+++ resolved
@@ -195,11 +195,8 @@
         if isinstance(ary, Number):
             return abs(ary)
 
-<<<<<<< HEAD
-=======
         actx = self._array_context
 
->>>>>>> c745d2e6
         try:
             from meshmode.dof_array import DOFArray, flat_norm
         except ImportError:
@@ -213,21 +210,6 @@
                         "This will stop working in 2022. "
                         "Use meshmode.dof_array.flat_norm instead.",
                         DeprecationWarning, stacklevel=2)
-<<<<<<< HEAD
-                return flat_norm(ary, ord=ord)
-
-        if is_array_container(ary):
-            import numpy.linalg as la
-            return la.norm(
-                    [self.norm(subary, ord=ord)
-                        for _, subary in serialize_container(ary)],
-                    ord=ord)
-
-        if ord is None:
-            return self.norm(self._array_context.np.ravel(ary, order="A"), 2)
-
-        assert ord is not None
-=======
 
                 return flat_norm(ary, ord=ord)
 
@@ -239,7 +221,6 @@
 
         if ord is None:
             return self.norm(actx.np.ravel(ary, order="A"), 2)
->>>>>>> c745d2e6
 
         if len(ary.shape) != 1:
             raise NotImplementedError("only vector norms are implemented")
@@ -249,19 +230,13 @@
 
         if ord == np.inf:
             return self._array_context.np.max(abs(ary))
-<<<<<<< HEAD
-=======
         elif ord == -np.inf:
             return self._array_context.np.min(abs(ary))
->>>>>>> c745d2e6
         elif isinstance(ord, Number) and ord > 0:
             return self._array_context.np.sum(abs(ary)**ord)**(1/ord)
         else:
             raise NotImplementedError(f"unsupported value of 'ord': {ord}")
-<<<<<<< HEAD
-
-=======
->>>>>>> c745d2e6
+
 # }}}
 
 
